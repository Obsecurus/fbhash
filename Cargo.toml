--- conflicted
+++ resolved
@@ -27,23 +27,6 @@
 panic = "abort"
 
 [dependencies]
-<<<<<<< HEAD
-env_logger = "0.9.1"
-itertools = "0.10.0"
-walkdir = "2"
-serde_yaml = "0.9.13"
-serde_json = "1.0"
-bincode = "~1.3.3"
-hash_hasher = "2.0"
-console = "0.15.1"
-rayon = "1.5.0"
-priority-queue = "1.2.3"
-ordered-float = "3.1.0"
-
-[dependencies.chrono]
-version = "0.4.19"
-features = ["serde"]
-=======
 env_logger = "~0.10"
 itertools = "0.11.0"
 walkdir = "~2.3"
@@ -53,7 +36,8 @@
 hash_hasher = "~2.0.3"
 console = "~0.15.2"
 rayon = "1.7.0"
->>>>>>> 5b65e3d7
+priority-queue = "1.2.3"
+ordered-float = "3.1.0"
 
 [dependencies.clap]
 version = "4.3.17"
@@ -64,33 +48,17 @@
 features = ["derive"]
 
 [dependencies.indicatif]
-<<<<<<< HEAD
-version = "0.17.1"
-features = ["rayon"]
-
-[dependencies.hashbrown]
-version = "0.12.3"
-=======
 version = "~0.17.0"
 features = ["rayon"]
 
 [dependencies.hashbrown]
 version = "0.14.0"
->>>>>>> 5b65e3d7
 features = ["serde", "rayon"]
 
 [dev-dependencies]
 pretty_assertions = "1.3.0"
-<<<<<<< HEAD
-float-cmp = "0.9.0"
-serde_test = "1.0"
-tempfile = "3"
-assert_cmd = "2.0.4"
-predicates = "2.1.1"
-=======
 float-cmp = "~0.9.0"
 serde_test = "~1.0"
 tempfile = "3.7.0"
 assert_cmd = "~2.0.7"
-predicates = "3.0.3"
->>>>>>> 5b65e3d7
+predicates = "3.0.3"