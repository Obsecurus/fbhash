--- conflicted
+++ resolved
@@ -19,7 +19,6 @@
 // SOFTWARE OR THE USE OR OTHER DEALINGS IN THE SOFTWARE.
 
 use console::style;
-use indicatif::{ProgressBar, ProgressStyle};
 use std::cell::RefCell;
 use std::sync::mpsc::{Sender, Receiver};
 use std::sync::mpsc;
@@ -27,15 +26,11 @@
 use std::convert::TryInto;
 use std::fs::File;
 use std::io::prelude::*;
-<<<<<<< HEAD
 
 use std::path::{PathBuf};
 use std::sync::RwLock;
 use rayon::prelude::*;
 use indicatif::{ProgressBar, ProgressStyle, ProgressIterator};
-=======
-use std::path::PathBuf;
->>>>>>> 5bac075f
 use walkdir::WalkDir;
 
 use crate::fbhash::similarities::*;
@@ -49,49 +44,19 @@
         .collect()
 }
 
-<<<<<<< HEAD
-// fn integrate_results(intermediate_results: &[Vec<(Document, HashMap<u64, usize>)>], document_collection: &RefCell<DocumentCollection> ) -> Vec<Document> {
-//     let total_elements: usize = intermediate_results.iter().fold(0, |acc, b| acc + b.len());
-//     let mut results: Vec<Document> = vec![Document{file:String::from(""), chunks:vec![], digest:vec![]}; total_elements];
-//     let mut pos = 0;
-//     println!("Start the loop");
-//     intermediate_results.iter().for_each(|j| {
-//         document_collection.borrow_mut().update_collection(&j);
-//         for i in j {
-//             results[pos] = i.0.clone();
-//             pos += 1;
-//         }
-//         }
-//     );
-//     results
-// }
-
-fn create_progress_bar(len: u64) -> ProgressBar {
-    let pb = 
-        if console::user_attended() {
-            ProgressBar::new(len)
-        } else {
-            ProgressBar::hidden()
-        };
-=======
-fn index_directory(
-    start_path: &str,
-    document_collection: &RefCell<DocumentCollection>,
-) -> Vec<Document> {
-    let files: Vec<PathBuf> = get_files_from_dir(start_path);
+fn create_progress_bar(size: u64) -> ProgressBar {
     let pb = if console::user_attended() {
-        ProgressBar::new(files.len().try_into().unwrap())
+        ProgressBar::new(size)
     } else {
         ProgressBar::hidden()
     };
->>>>>>> 5bac075f
     let style = ProgressStyle::default_bar()
         .template("[{elapsed_precise}] {bar:40.cyan/blue} {pos:>7}/{len:7} {msg}");
     pb.set_style(style);
     pb
 }
 
-fn index_directory_parallel(
+fn index_directory(
     start_path: &str,
     document_collection: &RefCell<DocumentCollection>,
 ) -> Vec<Document> {
@@ -122,7 +87,7 @@
                           }
                           left})
                       .reduce(Vec::new, |mut left, right| {left.extend(right); left});
-    pb.finish();
+    pb.finish_and_clear();
 
     if console::user_attended() {
         println!("{} Updating the internal dictionary...", style("[2/4]").bold().dim());
@@ -145,24 +110,19 @@
     let document_collection = RefCell::new(DocumentCollection::new());
 
     if console::user_attended() {
-        println!(
-            "{} Processing paths to process...",
-            style("[1/4]").bold().dim()
-        );
+        println!("{} Processing paths to process...", style("[1/4]").bold().dim());
     }
 
     let mut results: Vec<_> = Vec::new();
     for path in paths.iter() {
-        let mut intermediate_results = index_directory_parallel(path, &document_collection);
+        let mut intermediate_results = index_directory(path, &document_collection);
         results.append(&mut intermediate_results);
     }
 
     if console::user_attended() {
-        println!(
-            "{} Output the frequencies state...",
-            style("[2/4]").bold().dim()
-        );
-    }
+        println!("{} Output the frequencies state...", style("[2/4]").bold().dim());
+    }
+
     let mut state_output = File::create(output_state_file)?;
     let doc_ref: &DocumentCollection = &(document_collection.borrow());
     state_output.write_all(serde_json::to_string_pretty(doc_ref).unwrap().as_bytes())?;
@@ -171,7 +131,6 @@
         println!("{} Updating statistics...", style("[3/4]").bold().dim());
     }
 
-<<<<<<< HEAD
     let progress_bar: ProgressBar = create_progress_bar(results.len().try_into().unwrap());
     let reference_collection = document_collection.borrow().copy();
     let document_collection_mutex = RwLock::new(reference_collection);
@@ -188,38 +147,13 @@
                    }
                })
                .collect();
-
     progress_bar.finish_and_clear();
-=======
-    let progress_bar = if console::user_attended() {
-        ProgressBar::new(results.len().try_into().unwrap())
-    } else {
-        ProgressBar::hidden()
-    };
-    let style = ProgressStyle::default_bar()
-        .template("[{elapsed_precise}] {bar:40.cyan/blue} {pos:>7}/{len:7} {msg}");
-    progress_bar.set_style(style);
-
-    let updated_results: Vec<Document> = progress_bar
-        .wrap_iter(results.iter())
-        .map(|doc| Document {
-            file: doc.file.to_string(),
-            chunks: Vec::new(), // Remove the old chunks, we don't need them anymore
-            digest: document_collection
-                .borrow()
-                .compute_document_digest(&doc.chunks),
-        })
-        .collect();
->>>>>>> 5bac075f
-
-    if console::user_attended() {
-        println!(
-            "{} Output file database to {}",
-            console::style("[4/4]").bold().dim(),
-            results_file
-        );
-    }
-
+
+    if console::user_attended() {
+        println!("{} Output file database to {}", console::style("[4/4]").bold().dim(), results_file);
+    }
+
+    progress_bar.reset();
     // Now start serializing it to a json file.
     let final_progress = create_progress_bar(updated_results.len().try_into().unwrap());
     let mut output = File::create(results_file)?;
