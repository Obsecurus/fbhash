// Copyright 2021 -- 2023, Erwin van Eijk
//
// Permission is hereby granted, free of charge, to any person obtaining a
// copy of this software and associated documentation files (the "Software"),
// to deal in the Software without restriction, including without limitation
// the rights to use, copy, modify, merge, publish, distribute, sublicense,
// and/or sell copies of the Software, and to permit persons to whom the
// Software is furnished to do so, subject to the following conditions:
//
// The above copyright notice and this permission notice shall be included
// in all copies or substantial portions of the Software.
//
// THE SOFTWARE IS PROVIDED "AS IS", WITHOUT WARRANTY OF ANY KIND, EXPRESS
// OR IMPLIED, INCLUDING BUT NOT LIMITED TO THE WARRANTIES OF
// MERCHANTABILITY, FITNESS FOR A PARTICULAR PURPOSE AND NONINFRINGEMENT.
// IN NO EVENT SHALL THE AUTHORS OR COPYRIGHT HOLDERS BE LIABLE FOR ANY
// CLAIM, DAMAGES OR OTHER LIABILITY, WHETHER IN AN ACTION OF CONTRACT,
// TORT OR OTHERWISE, ARISING FROM, OUT OF OR IN CONNECTION WITH THE
// SOFTWARE OR THE USE OR OTHER DEALINGS IN THE SOFTWARE.

use indicatif::{ProgressBar, ProgressStyle};
use std::time::Duration;

#[derive(Clone, Debug, Copy)]
pub enum OutputFormat {
    Json,
    Binary,
}

#[derive(Clone, Debug, Copy)]
pub struct Configuration {
    pub output_format: OutputFormat,
    pub quiet: bool,
}

impl Configuration {
    #[allow(dead_code)]
    pub fn new(output_format: OutputFormat, quiet: bool) -> Configuration {
        Configuration {
            output_format,
            quiet,
        }
    }
}

pub fn create_progress_bar(size: u64, config: &Configuration) -> ProgressBar {
    if !config.quiet {
        let style = ProgressStyle::default_bar()
            .template("[{elapsed_precise} {eta}] {bar:40.cyan/blue} {pos:>7}/{len:7} {msg}")
            .unwrap();
        ProgressBar::new(size).with_style(style)
    } else {
        ProgressBar::hidden()
<<<<<<< HEAD
    };
    //let style = ProgressStyle::default_bar()
    //    .template("[{elapsed_precise} {eta}] {bar:40.cyan/blue} {pos:>7}/{len:7} {msg}");
    let style = ProgressStyle::default_bar();
    pb.set_style(style);
    pb.enable_steady_tick(Duration::from_secs(1));
    pb
=======
    }
>>>>>>> 5b65e3d7
}<|MERGE_RESOLUTION|>--- conflicted
+++ resolved
@@ -19,7 +19,6 @@
 // SOFTWARE OR THE USE OR OTHER DEALINGS IN THE SOFTWARE.
 
 use indicatif::{ProgressBar, ProgressStyle};
-use std::time::Duration;
 
 #[derive(Clone, Debug, Copy)]
 pub enum OutputFormat {
@@ -51,15 +50,5 @@
         ProgressBar::new(size).with_style(style)
     } else {
         ProgressBar::hidden()
-<<<<<<< HEAD
-    };
-    //let style = ProgressStyle::default_bar()
-    //    .template("[{elapsed_precise} {eta}] {bar:40.cyan/blue} {pos:>7}/{len:7} {msg}");
-    let style = ProgressStyle::default_bar();
-    pb.set_style(style);
-    pb.enable_steady_tick(Duration::from_secs(1));
-    pb
-=======
     }
->>>>>>> 5b65e3d7
 }